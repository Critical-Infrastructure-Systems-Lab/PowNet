import sys
sys.path.append('/Users/dardiry/Academia/Cornell/Research/Integrated_Modeling/Model_Couplers/Analysis/PowNet/Software_Package/Version_3_Hisham/PowNet_StepByStep_GitHub_V3.2/src')

from datetime import datetime
import os
<<<<<<< HEAD
import pandas as pd
from pownet.config import is_warmstart
from pownet.core.input import SystemInput
from pownet.core.simulation import Simulator
from pownet.core.output import OutputProcessor, Visualizer
from pownet.folder_sys import get_output_dir, delete_all_gurobi_solutions
import ast
import glob
from pownet.processing.functions import create_init_condition
import pownet.config as config

def main():
    # ------- User defined inputs from the configuration file
    STEP_BY_STEP=config.get_stepbystep()
    ONE_STEP=config.get_onestep()
    MODEL_NAME = config.get_modelname()
    use_gurobi = config.get_usegurobi()
    
    # The default simulation horizon T is 24 hours
    T = config.get_timehorizon()
    # One year has 8760 hours. If T = 24, then we have 365 steps.
    # STEPS = math.floor(8760/T)
    STEPS = config.get_steps()
=======

from pownet.simulation import Simulator
from pownet.core import OutputProcessor, Visualizer
from pownet.folder_utils import get_output_dir, delete_all_gurobi_solutions


def main():
    # ------- User defined inputs
    MODEL_NAME = "dummy_trade"
    # The default simulation horizon T is 24 hours
    sim_horizon = 24
    # One year has 8760 hours. If T = 24, then we have 365 steps.
    # STEPS = math.floor(8760/T)
    STEPS = 3
>>>>>>> 272788f8

    # Decide whether to save results
    SAVE_RESULT = config.get_saveresults()
    SAVE_PLOT = config.get_saveplots()
    to_reoperate= config.get_resreop()
    
    output_dir = get_output_dir()
    
    # We need a folder to store the figures
    if not os.path.exists(output_dir):
        os.makedirs(output_dir)

    if STEP_BY_STEP: # STEP_BY_STEP Version
        print('\n\n Running STEP_BY_STEP Version..........')
        for SIM_DAY in range(1,STEPS+1):
            run_pownet(MODEL_NAME,T,STEPS,SIM_DAY,use_gurobi,to_reoperate,output_dir,SAVE_RESULT,SAVE_PLOT)
            
    elif ONE_STEP: # ONE_STEP Version
        print('\n\n Running ONE_STEP Version..........')
        SIM_DAY=config.get_simday()
        run_pownet(MODEL_NAME,T,STEPS,SIM_DAY,use_gurobi,to_reoperate,output_dir,SAVE_RESULT,SAVE_PLOT)
        
    else:   # ALL_STEPS Version
        print('\n\n Running ALL_STEPS Version..........')
        SIM_DAY=STEPS
        run_pownet(MODEL_NAME,T,STEPS,SIM_DAY,use_gurobi,to_reoperate,output_dir,SAVE_RESULT,SAVE_PLOT)
        
    
def run_pownet(MODEL_NAME,T,STEPS,SIM_DAY,use_gurobi,to_reoperate,output_dir,SAVE_RESULT,SAVE_PLOT):
        
    time_start = datetime.now()
<<<<<<< HEAD
    
    #1) Read System Input for Given Model Region and Time/Day [Users should create their own model in the model_library folder]
    system_input = SystemInput(T=T, formulation="kirchhoff", model_name=MODEL_NAME,simulated_day=SIM_DAY-1)
    
    #2) Intialize a Simulator Instance 
    simulator = Simulator(system_input=system_input, use_gurobi=use_gurobi,to_reoperate=to_reoperate)
    
    #3) Read or Define Initial Conditions
    fileslist=[file for file in glob.glob(output_dir+'/*%s_D%d_T%d_initial_conditions.csv'%(MODEL_NAME,SIM_DAY-1,T))]
    if len(fileslist)==0:
        init_conds = create_init_condition(
            thermal_units=system_input.thermal_units, T=T)
    else:
        init_conds_file=sorted(fileslist,reverse=True)[0]
        df_init=pd.read_csv(init_conds_file)
        df_init=df_init.set_index('Variable')
        init_conds = {}
        for i in range(len(df_init)):
            x=df_init.index[i]
            y=df_init.iloc[i].values[0]
            init_conds[x] = ast.literal_eval(y)   
      
    #4) Run PowNet Simulator 
    simulator_run = simulator.run(steps=STEPS,init_conds=init_conds,simulated_day=SIM_DAY-1)
=======

    simulator = Simulator(
        model_name=MODEL_NAME,
        T=sim_horizon,
        to_reoperate=to_reoperate,
    )

    record = simulator.run(steps=STEPS)

    if SAVE_RESULT:
        record.to_csv()

>>>>>>> 272788f8
    print("\n\n====")
    print(f"PowNet: Solved {MODEL_NAME}")
    print(
        f"PowNet: Total time (s) = {round((datetime.now() - time_start).total_seconds(), 2)}"
    )
    print(f"PowNet: Opt.time (s) = {round(sum(simulator_run.runtimes), 2)}")
    
    #5) Save PowNet Results 
    if SAVE_RESULT:
        simulator_run.to_csv()
    
    # Export reservoir outputs as csv
    if to_reoperate:
        simulator.export_reservoir_outputs()

<<<<<<< HEAD
    #6) Plot PowNet Results 
    if SAVE_PLOT:
        node_variables = simulator_run.get_node_variables()
        
        output_processor = OutputProcessor()
        output_processor.load(
            df=node_variables, system_input=system_input, model_name=MODEL_NAME
        )
    
        visualizer = Visualizer(model_name=MODEL_NAME, ctime=output_processor.ctime)
=======
    node_variables = record.get_node_variables()

    system_input = simulator.get_system_input()
    output_processor = OutputProcessor()
    output_processor.load(
        df=node_variables, system_input=system_input, model_name=MODEL_NAME
    )

    visualizer = Visualizer(model_name=MODEL_NAME, ctime=output_processor.ctime)

    # The dispatch plot does not work well when simulating more than 2 day or
    # there are more than 10 thermal units.
    if STEPS <= 48 and len(system_input.thermal_units) <= 10:
        visualizer.plot_thermal_units(
            thermal_dispatch=output_processor.get_dispatch(),
            unit_status=output_processor.get_unit_status(),
            thermal_units=system_input.thermal_units,
            full_max_cap=system_input.full_max_cap,
            to_save=SAVE_PLOT,
        )
>>>>>>> 272788f8
        visualizer.plot_fuelmix_area(
            dispatch=output_processor.get_total_dispatch(),
            demand=output_processor.get_total_demand(),
            to_save=SAVE_PLOT,
        )
<<<<<<< HEAD
        # The dispatch plot does not work well when simulating more than 2 day or
        # there are more than 10 thermal units.
        if STEPS <= 48 and len(system_input.thermal_units) <= 10:
            visualizer.plot_thermal_units(
                thermal_dispatch=output_processor.get_dispatch(),
                unit_status=output_processor.get_unit_status(),
                thermal_units=system_input.thermal_units,
                full_max_cap=system_input.full_max_cap,
                to_save=SAVE_PLOT,
            )
    # Delete the last solution file when warmstarting
    if is_warmstart():
        delete_all_gurobi_solutions()
=======
    else:
        visualizer.plot_fuelmix_area(
            dispatch=output_processor.get_monthly_dispatch(),
            demand=output_processor.get_monthly_demand(),
            to_save=SAVE_PLOT,
        )

>>>>>>> 272788f8

if __name__ == "__main__":
    main()<|MERGE_RESOLUTION|>--- conflicted
+++ resolved
@@ -1,33 +1,11 @@
 import sys
-sys.path.append('/Users/dardiry/Academia/Cornell/Research/Integrated_Modeling/Model_Couplers/Analysis/PowNet/Software_Package/Version_3_Hisham/PowNet_StepByStep_GitHub_V3.2/src')
+
+sys.path.append(
+    "/Users/dardiry/Academia/Cornell/Research/Integrated_Modeling/Model_Couplers/Analysis/PowNet/Software_Package/Version_3_Hisham/PowNet_StepByStep_GitHub_V3.2/src"
+)
 
 from datetime import datetime
 import os
-<<<<<<< HEAD
-import pandas as pd
-from pownet.config import is_warmstart
-from pownet.core.input import SystemInput
-from pownet.core.simulation import Simulator
-from pownet.core.output import OutputProcessor, Visualizer
-from pownet.folder_sys import get_output_dir, delete_all_gurobi_solutions
-import ast
-import glob
-from pownet.processing.functions import create_init_condition
-import pownet.config as config
-
-def main():
-    # ------- User defined inputs from the configuration file
-    STEP_BY_STEP=config.get_stepbystep()
-    ONE_STEP=config.get_onestep()
-    MODEL_NAME = config.get_modelname()
-    use_gurobi = config.get_usegurobi()
-    
-    # The default simulation horizon T is 24 hours
-    T = config.get_timehorizon()
-    # One year has 8760 hours. If T = 24, then we have 365 steps.
-    # STEPS = math.floor(8760/T)
-    STEPS = config.get_steps()
-=======
 
 from pownet.simulation import Simulator
 from pownet.core import OutputProcessor, Visualizer
@@ -42,64 +20,77 @@
     # One year has 8760 hours. If T = 24, then we have 365 steps.
     # STEPS = math.floor(8760/T)
     STEPS = 3
->>>>>>> 272788f8
 
     # Decide whether to save results
     SAVE_RESULT = config.get_saveresults()
     SAVE_PLOT = config.get_saveplots()
-    to_reoperate= config.get_resreop()
-    
+    to_reoperate = config.get_resreop()
+
     output_dir = get_output_dir()
-    
+
     # We need a folder to store the figures
     if not os.path.exists(output_dir):
         os.makedirs(output_dir)
 
-    if STEP_BY_STEP: # STEP_BY_STEP Version
-        print('\n\n Running STEP_BY_STEP Version..........')
-        for SIM_DAY in range(1,STEPS+1):
-            run_pownet(MODEL_NAME,T,STEPS,SIM_DAY,use_gurobi,to_reoperate,output_dir,SAVE_RESULT,SAVE_PLOT)
-            
-    elif ONE_STEP: # ONE_STEP Version
-        print('\n\n Running ONE_STEP Version..........')
-        SIM_DAY=config.get_simday()
-        run_pownet(MODEL_NAME,T,STEPS,SIM_DAY,use_gurobi,to_reoperate,output_dir,SAVE_RESULT,SAVE_PLOT)
-        
-    else:   # ALL_STEPS Version
-        print('\n\n Running ALL_STEPS Version..........')
-        SIM_DAY=STEPS
-        run_pownet(MODEL_NAME,T,STEPS,SIM_DAY,use_gurobi,to_reoperate,output_dir,SAVE_RESULT,SAVE_PLOT)
-        
-    
-def run_pownet(MODEL_NAME,T,STEPS,SIM_DAY,use_gurobi,to_reoperate,output_dir,SAVE_RESULT,SAVE_PLOT):
-        
+    if STEP_BY_STEP:  # STEP_BY_STEP Version
+        print("\n\n Running STEP_BY_STEP Version..........")
+        for SIM_DAY in range(1, STEPS + 1):
+            run_pownet(
+                MODEL_NAME,
+                T,
+                STEPS,
+                SIM_DAY,
+                use_gurobi,
+                to_reoperate,
+                output_dir,
+                SAVE_RESULT,
+                SAVE_PLOT,
+            )
+
+    elif ONE_STEP:  # ONE_STEP Version
+        print("\n\n Running ONE_STEP Version..........")
+        SIM_DAY = config.get_simday()
+        run_pownet(
+            MODEL_NAME,
+            T,
+            STEPS,
+            SIM_DAY,
+            use_gurobi,
+            to_reoperate,
+            output_dir,
+            SAVE_RESULT,
+            SAVE_PLOT,
+        )
+
+    else:  # ALL_STEPS Version
+        print("\n\n Running ALL_STEPS Version..........")
+        SIM_DAY = STEPS
+        run_pownet(
+            MODEL_NAME,
+            T,
+            STEPS,
+            SIM_DAY,
+            use_gurobi,
+            to_reoperate,
+            output_dir,
+            SAVE_RESULT,
+            SAVE_PLOT,
+        )
+
+
+def run_pownet(
+    MODEL_NAME,
+    T,
+    STEPS,
+    SIM_DAY,
+    use_gurobi,
+    to_reoperate,
+    output_dir,
+    SAVE_RESULT,
+    SAVE_PLOT,
+):
+
     time_start = datetime.now()
-<<<<<<< HEAD
-    
-    #1) Read System Input for Given Model Region and Time/Day [Users should create their own model in the model_library folder]
-    system_input = SystemInput(T=T, formulation="kirchhoff", model_name=MODEL_NAME,simulated_day=SIM_DAY-1)
-    
-    #2) Intialize a Simulator Instance 
-    simulator = Simulator(system_input=system_input, use_gurobi=use_gurobi,to_reoperate=to_reoperate)
-    
-    #3) Read or Define Initial Conditions
-    fileslist=[file for file in glob.glob(output_dir+'/*%s_D%d_T%d_initial_conditions.csv'%(MODEL_NAME,SIM_DAY-1,T))]
-    if len(fileslist)==0:
-        init_conds = create_init_condition(
-            thermal_units=system_input.thermal_units, T=T)
-    else:
-        init_conds_file=sorted(fileslist,reverse=True)[0]
-        df_init=pd.read_csv(init_conds_file)
-        df_init=df_init.set_index('Variable')
-        init_conds = {}
-        for i in range(len(df_init)):
-            x=df_init.index[i]
-            y=df_init.iloc[i].values[0]
-            init_conds[x] = ast.literal_eval(y)   
-      
-    #4) Run PowNet Simulator 
-    simulator_run = simulator.run(steps=STEPS,init_conds=init_conds,simulated_day=SIM_DAY-1)
-=======
 
     simulator = Simulator(
         model_name=MODEL_NAME,
@@ -112,34 +103,21 @@
     if SAVE_RESULT:
         record.to_csv()
 
->>>>>>> 272788f8
     print("\n\n====")
     print(f"PowNet: Solved {MODEL_NAME}")
     print(
         f"PowNet: Total time (s) = {round((datetime.now() - time_start).total_seconds(), 2)}"
     )
     print(f"PowNet: Opt.time (s) = {round(sum(simulator_run.runtimes), 2)}")
-    
-    #5) Save PowNet Results 
+
+    # 5) Save PowNet Results
     if SAVE_RESULT:
         simulator_run.to_csv()
-    
+
     # Export reservoir outputs as csv
     if to_reoperate:
         simulator.export_reservoir_outputs()
 
-<<<<<<< HEAD
-    #6) Plot PowNet Results 
-    if SAVE_PLOT:
-        node_variables = simulator_run.get_node_variables()
-        
-        output_processor = OutputProcessor()
-        output_processor.load(
-            df=node_variables, system_input=system_input, model_name=MODEL_NAME
-        )
-    
-        visualizer = Visualizer(model_name=MODEL_NAME, ctime=output_processor.ctime)
-=======
     node_variables = record.get_node_variables()
 
     system_input = simulator.get_system_input()
@@ -160,27 +138,11 @@
             full_max_cap=system_input.full_max_cap,
             to_save=SAVE_PLOT,
         )
->>>>>>> 272788f8
         visualizer.plot_fuelmix_area(
             dispatch=output_processor.get_total_dispatch(),
             demand=output_processor.get_total_demand(),
             to_save=SAVE_PLOT,
         )
-<<<<<<< HEAD
-        # The dispatch plot does not work well when simulating more than 2 day or
-        # there are more than 10 thermal units.
-        if STEPS <= 48 and len(system_input.thermal_units) <= 10:
-            visualizer.plot_thermal_units(
-                thermal_dispatch=output_processor.get_dispatch(),
-                unit_status=output_processor.get_unit_status(),
-                thermal_units=system_input.thermal_units,
-                full_max_cap=system_input.full_max_cap,
-                to_save=SAVE_PLOT,
-            )
-    # Delete the last solution file when warmstarting
-    if is_warmstart():
-        delete_all_gurobi_solutions()
-=======
     else:
         visualizer.plot_fuelmix_area(
             dispatch=output_processor.get_monthly_dispatch(),
@@ -188,7 +150,6 @@
             to_save=SAVE_PLOT,
         )
 
->>>>>>> 272788f8
 
 if __name__ == "__main__":
     main()