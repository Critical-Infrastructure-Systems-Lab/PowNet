import math
import os

import gurobipy as gp
import pandas as pd
import matplotlib.pyplot as plt
import numpy as np

from pownet.folder_sys import get_model_dir
<<<<<<< HEAD
from pownet.reservoir.solve_release import (
    solve_release_from_dispatch,
    solve_release_from_storage,
)
=======
from pownet.reservoir.solve_release import solve_release_from_dispatch
>>>>>>> efda6212


def adjust_hydropeaking(
    release: float,
    release_t0: float,
    max_release: float,
    min_release: float,
) -> float:
    """
    Adjust the release to consider hydropeaking and minimum environmental flow.
    The change in release is limited to 15% of the maximum release.
    Also, the release cannot be lower than the minimum release or higher than the maximum release.

    * t0 denotes the previous day or timestep.

    """
    # Calculate the difference between the current and previous release
    diff_release = release - release_t0
    # Limit the change in release to at most 15% of the maximum release
    # Case 1: If the difference is positive, limit the increase
    if diff_release > 0:
        diff_release = min(max_release * 0.15, diff_release)
    # Case 2: If the difference is negative, limit the decrease
    else:
        diff_release = max(-max_release * 0.15, diff_release)
    # Adjust the release
    adj_release = release_t0 + diff_release
    # Limit the release to the minimum and maximum release
    adj_release = max(min_release, release)
    adj_release = min(max_release, release)
    return adj_release


class Reservoir:
    """This class simulates a reservoir."""

    def __init__(
        self,
        model_name: str,
        reservoir_name: str,
        num_days: int,
        upstream_flow: pd.Series = None,
    ) -> None:
        # Reservoir parameters
        self.model_name = model_name
        self.name = reservoir_name
        self.num_days = num_days

        # Either hourly or daily, which is specified when
        # exporting hydropower as .CSV
        self.hydro_timestep: str = None

        reservoir_params = (
            pd.read_csv(
                os.path.join(get_model_dir(), model_name, "reservoir.csv"),
                header=0,
            )
            .set_index("name")
            .loc[reservoir_name]
        )

        self.min_day: int = int(reservoir_params["min_day"])
        self.max_day: int = int(reservoir_params["max_day"])
        self.min_level: float = reservoir_params["min_level"]
        self.max_level: float = reservoir_params["max_level"]

        # Max head is the maximum distance between the water level and turbine
        self.max_head: float = reservoir_params["max_head"]  # in meters

        self.max_storage: float = reservoir_params["max_storage"]  # in m3
        self.max_release: float = reservoir_params["max_release"]  # in m3/day
        # Max generation is power in MW
        self.max_generation: float = reservoir_params["max_generation"]
        # Number of cascade levels with zero being the furthest upstream
        self.cascade_level: int = reservoir_params["cascade_level"]
        # turbine efficiency
        self.turbine_factor: float = reservoir_params["turbine_factor"]

<<<<<<< HEAD
        # Inflow is in m3/day
        self.inflow = pd.read_csv(
            os.path.join(get_model_dir(), self.model_name, "inflow.csv")
        )
        # Remove 29th February from the dataset
        self.inflow = self.inflow[~((self.inflow.month == 2) & (self.inflow.day == 29))]
        self.inflow = self.inflow[self.name]
        # Index starts from 1
        self.inflow.index += 1

        # Upstream flow is in m3/day. Each column represents cascase level
        if upstream_flow is None:
            self.upstream_flow = pd.Series(0, index=range(1, self.num_days + 1))
        else:
            self.upstream_flow = upstream_flow
        # Make sure that indexing starts from 1
        if self.upstream_flow.index[0] != 1:
            raise ValueError("Index of upstream flow should start from 1.")
        # Make sure that upstream flow is non-negative
        if (self.upstream_flow < 0).any():
            raise ValueError("Upstream flow should be non-negative.")

        # Total inflow is in m3/day
        self.total_inflow = self.inflow + self.upstream_flow

        # Mean annual flow is in m3/day
        self.mean_annual_flow = pd.read_csv(
            os.path.join(get_model_dir(), self.model_name, "mean_annual_flow.csv")
        )
        # Remove 29th February from the dataset
        self.mean_annual_flow = self.mean_annual_flow[
            ~((self.mean_annual_flow.month == 2) & (self.mean_annual_flow.day == 29))
        ]
        self.mean_annual_flow = self.mean_annual_flow[self.name]
        # Index starts from 1
        self.mean_annual_flow.index += 1
=======
        # Timeseries data
        self.inflow: pd.Series = None  # in m3/day

        # Upstream flow is in m3/day. Each column represents cascase level
        self.upstream_flow: pd.DataFrame = None

        # Total inflow is the sum of the inflow and upstream flow
        self.total_inflow: pd.Series = None  # in m3/day
        self.mean_annual_flow: pd.Series = None  # in m3/day
>>>>>>> efda6212

        # Values to be calculated
        self.level: pd.Series = None  # in meters
        # The mid_level is the average of the level of the current day and the next day
        self.mid_level: pd.Series = None  # in meters
        self.storage: pd.Series = None  # in m3
        self.release: pd.Series = None  # in m3/day
        self.spill: pd.Series = None  # in m3/day
        self.min_flow: float = None  # in m3/day
        self.hydroenergy: pd.Series = None  # in MW-day
        self.hydropower: pd.Series = None  # in MW

        # These policies are calculated based on the min_day and max_day
<<<<<<< HEAD
        self.target_level: pd.Series = None  # in meters
        self.target_storage: pd.Series = None  # in m3
=======
        self.target_level: list[float] = None  # in meters
        self.target_storage: list[float] = None  # in m3

        # Gurobi-related attributes
        self.model: gp.model = None
        self.release_vars: gp.tupledict[str, gp.Var] = None
        self.storage_vars: gp.tupledict[str, gp.Var] = None
        self.spill_vars: gp.tupledict[str, gp.Var] = None
>>>>>>> efda6212

        # Reoperation values
        self.reop_storage: pd.Series = None
        self.reop_release: pd.Series = None
        self.reop_spill: pd.Series = None
        self.level: pd.Series = None
        self.reop_mid_level: pd.Series = None

    def initialize(self) -> None:
        """Simulate the operation of the reservoir."""

        # Calculate the minimum environmental flow
        self._calc_min_flow()
        # Calculate the target storage and level
        self._calc_target_storage()
        # Solve an optimization problem
        self.release, self.spill, self.storage, storage_deviation = (
            solve_release_from_storage(
                reservoir_name=self.name,
                max_release=self.max_release,
                max_storage=self.max_storage,
                target_storage=self.target_storage,
                min_flow=self.min_flow,
                total_inflow=self.total_inflow,
            )
        )
        self.level = self.calc_level_from_storage(self.storage)
        self.mid_level = self.calc_mid_level_from_level(self.level)
        self.hydropower, self.hydroenergy = self.calc_hydropower_from_mid_level(
            release=self.release, mid_level=self.mid_level
        )

    def _calc_min_environmental_flow(
        self,
        inflow: float,
        mean_annual_flow: float,
    ) -> float:
        """The minimum environmental flow a relative value based on
        the mean annual flow and the inflow.
        There are three cases:

        1) If the inflow is less than 40% of the mean annual flow,
        the minimum flow is 60% of the inflow.

        2) If the inflow is greater than 80% of the mean annual flow,
        the minimum flow is 30% of the inflow.

        3) Otherwise, the minimum flow is 45% of the inflow.
        """
        # Also need to ensure that the minimum environmental flow is less than the maximum release
        if inflow <= 0.4 * mean_annual_flow:
            return min(0.6 * inflow, self.max_release)
        elif inflow > 0.8 * mean_annual_flow:
            return min(0.3 * inflow, self.max_release)
        else:
            return min(0.45 * inflow, self.max_release)

    def _calc_min_flow(self) -> None:
        """Find the minimum environmental flow for each day."""
        self.min_flow = pd.Series(np.nan, index=self.inflow.index)
        for day in range(1, self.num_days + 1):
            self.min_flow[day] = self._calc_min_environmental_flow(
                self.inflow[day], self.mean_annual_flow[day]
            )

    def _calc_target_storage(self) -> None:
        """
        Calculate the change in volume and level of the reservoir each day.
        The calculations are based on linear interpolation.

        Case 1: self.min_day < day < self.max_day
        If the day is between self.min_day and self.max_day,
        it interpolates target level between self.min_level and self.max_level.

        Case 2: day >= self.max_day
        If the day is greater than self.max_day, it interpolates
        between self.min_level and self.max_level.

        Case 3: day <= self.min_day
        If the day is less than self.min_day, it calculates the target level
        using a linear interpolation between self.min_level and self.max_level.

        """
        self.target_storage = []
        self.target_level = []

        for day in range(self.num_days):  # 365 days in a year
            if self.min_day < day < self.max_day:
                target_level = (day - self.min_day) / (self.max_day - self.min_day) * (
                    self.max_level - self.min_level
                ) + self.min_level
            elif day >= self.max_day:
                target_level = (self.num_days - day + self.min_day) / (
                    self.num_days - self.max_day + self.min_day
                ) * (self.max_level - self.min_level) + self.min_level
            elif day <= self.min_day:
                target_level = (self.min_day - day) / (
                    self.num_days - self.max_day + self.min_day
                ) * (self.max_level - self.min_level) + self.min_level
            self.target_level.append(target_level)

            # Use linear interpolation to calculate the target volume
            self.target_storage.append(
                (
                    (target_level - self.min_level)
                    / (self.max_level - self.min_level)
                    * self.max_storage
                )
            )

<<<<<<< HEAD
        # Convert to pd.Series
        self.target_level = pd.Series(
            self.target_level, index=range(1, self.num_days + 1)
=======
    def _calc_min_environmental_flow(
        self,
        inflow: float,
        mean_annual_flow: float,
    ) -> float:
        """The minimum environmental flow a relative value based on
        the mean annual flow and the inflow.
        There are three cases:

        1) If the inflow is less than 40% of the mean annual flow,
        the minimum flow is 60% of the inflow.

        2) If the inflow is greater than 80% of the mean annual flow,
        the minimum flow is 30% of the inflow.

        3) Otherwise, the minimum flow is 45% of the inflow.
        """
        # Also need to ensure that the minimum environmental flow is less than the maximum release
        if inflow <= 0.4 * mean_annual_flow:
            return min(0.6 * inflow, self.max_release)
        elif inflow > 0.8 * mean_annual_flow:
            return min(0.3 * inflow, self.max_release)
        else:
            return min(0.45 * inflow, self.max_release)

    def calc_min_flow(self) -> None:
        """Find the minimum environmental flow for each day."""
        self.min_flow = pd.Series(np.nan, index=self.inflow.index)
        for day in range(self.num_days):
            self.min_flow[day] = self._calc_min_environmental_flow(
                self.inflow[day], self.mean_annual_flow[day]
            )

    def calc_targets(self) -> None:
        """Simulate hydropower operation while considering the target levels."""
        # Calculate the minimum environmental flow
        self.calc_min_flow()
        # Calculate the target storage and level
        self.calc_target_storage()

    def build_model(self, start_day: int) -> None:
        """Build an optimization problem to find the optimal release from the reservoir.
        The objective is to minimize the storage deviation from the target storage with L1 norm.
        Also need to minimize the amount of spill.
        """
        self.start_day = start_day
        self.model = gp.Model(f"{self.name}")
        self.model.setParam("OutputFlag", 0)

        # Create the decision variables
        self.release_vars = self.model.addVars(
            range(start_day, self.num_days), lb=0, ub=self.max_release, name="release"
        )
        self.spill_vars = self.model.addVars(
            range(start_day, self.num_days), lb=0, name="spill"
        )
        self.storage_vars = self.model.addVars(
            range(start_day, self.num_days), lb=0, ub=self.max_storage, name="storage"
        )

        """
        We want to minimize the L1 norm of the storage deviation from the target storage.
        This requires refolution of the following optimization problem:

        min | target_storage - storage |

        We can rewrite this as:

        min sum_{day} sbar[day]
        s.t.
        - sbar[day] <= target_storage[day] - storage[day] <= sbar[day]

        """
        sbar = self.model.addVars(range(start_day, self.num_days), lb=0, name="sbar")

        """
        When using max/min as a function, we need to use gp.max_ and gp.min_
        see https://support.gurobi.com/hc/en-us/community/posts/360078185112-gurobipy-Model-addGenConstrMin-Invalid-data-in-vars-array

        spills[day] = max(0, total_inflow[day] + storage[day] - max_storage - release[day])
        spills[day] = gp.max_(0, spill_bar[day])

        with
        spill_bar[day] = total_inflow[day] + storage[day] - max_storage - release[day]
        """

        spill_bar = self.model.addVars(
            range(start_day, self.num_days),
            lb=-gp.GRB.INFINITY,
            name="spill_bar",
        )

        # Create the objective function
        self.model.setObjective(
            gp.quicksum(sbar[day] for day in range(start_day, self.num_days)),
            sense=gp.GRB.MINIMIZE,
        )

        # Lower and upper bounds for the storage deviation are defined by sbar
        self.model.addConstrs(
            (
                -1 * sbar[day] <= self.target_storage[day] - self.storage_vars[day]
                for day in range(start_day, self.num_days)
            ),
            name="c_min_sbar",
        )
        self.model.addConstrs(
            (
                self.target_storage[day] - self.storage_vars[day] <= sbar[day]
                for day in range(start_day, self.num_days)
            ),
            name="c_max_sbar",
        )
        # Maximum and minimum release
        self.model.addConstrs(
            (
                self.release_vars[day] >= self.min_flow[day]
                for day in range(start_day, self.num_days)
            ),
            name="c_min_release",
        )
        self.model.addConstrs(
            (
                self.release_vars[day] <= self.max_release
                for day in range(start_day, self.num_days)
            ),
            name="c_max_release",
        )
        # Spill
        self.model.addConstrs(
            (
                self.spill_vars[day] == gp.max_(0, spill_bar[day])
                for day in range(start_day, self.num_days)
            ),
            name="c_spill",
        )
        # Define spill_bar
        self.model.addConstrs(
            (
                spill_bar[day]
                == self.total_inflow.iloc[day]
                + self.storage_vars[day - 1]
                - self.max_storage
                - self.release_vars[day]
                for day in range(start_day + 1, self.num_days)
            ),
            name="c_define_spill_bar",
        )

        # Storage constraint
        self.model.addConstrs(
            (
                self.storage_vars[day]
                == self.storage_vars[day - 1]
                + self.total_inflow.iloc[day]
                - self.release_vars[day]
                - self.spill_vars[day]
                for day in range(start_day + 1, self.num_days)
            ),
            name="c_storage",
        )

        # # Define initial spill_bar
        # self.model.addConstr(
        #     spill_bar[start_day]
        #     == self.total_inflow.iloc[start_day]
        #     + self.storage_vars[start_day]
        #     - self.max_storage
        #     - self.release_vars[start_day],
        #     name="c_initial_spill_bar",
        # )

        # Define the initial condition for the storage
        self.model.addConstr(
            (
                self.storage_vars[start_day]
                == self.target_storage[start_day]
                + self.total_inflow.iloc[start_day]
                - self.release_vars[start_day]
                - self.spill_vars[start_day]
            ),
            name="c_initial_storage",
        )

    def solve_for_optimal_release(self) -> None:
        # Solve the optimization problem
        self.model.optimize()

        # Check the status of the optimization
        if self.model.status == gp.GRB.INFEASIBLE:
            # Export IIS file if the problem is infeasible
            self.model.computeIIS()
            self.model.write("reservoir.ilp")
            raise Exception(f"Reservoir model is infeasible: {self.name}")

        # Extract the results
        self.release = pd.Series(
            [self.release_vars[day].x for day in range(self.start_day, self.num_days)],
            index=range(self.start_day, self.num_days),
        )
        self.spill = pd.Series(
            [self.spill_vars[day].x for day in range(self.start_day, self.num_days)],
            index=range(self.start_day, self.num_days),
>>>>>>> efda6212
        )
        self.target_storage = pd.Series(
            self.target_storage, index=range(1, self.num_days + 1)
        )

    def calc_level_from_storage(
        self, storage: pd.Series
    ) -> tuple[pd.Series, pd.Series]:
        """Calculate the water level of the reservoir from the storage.
        The water level is calculated as a percentage of the maximum storage.
        """
        level = (
            storage / self.max_storage * (self.max_level - self.min_level)
            + self.min_level
        )
        return level

    def calc_mid_level_from_level(self, level: pd.Series) -> pd.Series:
        """Mid-level is the average of the level of the current day and the next day."""
        # Calculate the change in water level between t and t-1
        mid_level = (level + level.shift(1)) / 2
        # Assume the mid_level of the first day is the target level of the first day
        mid_level[1] = self.target_level[1]
        return mid_level

    def calc_hydropower_from_mid_level(
        self, release: pd.Series, mid_level: pd.Series
    ) -> tuple[pd.Series, pd.Series]:
        """Calculate the mean hydropower of each day from the change in water level.
        To get the energy, we need to multiply the mean hydropower by
        the number of hours in a day.

        energy = turbine_factor * rho * g * head * flow_rate

        where,
        rho = 998 kg/m3 (density of water)

        To determine the water height above turbine (or head), let h(t) is the water level at time t
        h(t) = storage/max_storage * (max_level - min_level) + min_level

        Rachel's implementation:
        head = max_head - (max_level - ( h(t) + h(t-1) ) / 2)

        let mid_level = ( h(t) + h(t-1) ) / 2
        head = max_head - (max_level - mid_level)

        flow_rate in m3/s

        """
        # Define constants
        density = 998  # kg/m3
        g = 9.81  # m/s2

        # The head (d) is adjusted to max_head
        # by scaling water level with respect to max_level.
        head = self.max_head - (self.max_level - mid_level)

        # The formula requires m3/s not m3/day
        flow_rate = release / (24 * 3600)

        # Calculate the hydropower in Watts
        hydropower = self.turbine_factor * density * g * head * flow_rate
        # Convert to Megawatts
        hydropower = hydropower / 1e6
        # A turbine is limited by its maximum capacity.
        # Any unused water is not routed through the turbine.
        hydropower = np.minimum(hydropower, self.max_generation)

        # Convert to MW-day (energy)
        hydroenergy = hydropower * 24

        return hydropower, hydroenergy

    def reoperate(
        self,
        pownet_dispatch: pd.DataFrame,
        upstream_flow: pd.Series,
    ) -> pd.DataFrame:
        """Reoperate the reservoir based on the daily dispatch of the power system model.
        There are four cases:

        Case 1: If dispatch is equal to original hydroenergy, then check the following
                (a) If the dispatch is less than energy from the max release, then set release to maximum release
                (b) If the dispatch is equal to the max release, then stop reoperation.

        Case 2: If dispatch is less than the original hydroenergy, then check the following
                (a) If dispatch is greater than energy from the min flow, then set release to dispatch
                (b) If dispatch is equal to energy from the min flow, then stop reoperation.

        In this function, t-1 is denoted as t0; t is denoted as t; t+1 is denoted as t1.
        """
        # days start from 1 to 365
        days = pownet_dispatch.index.to_list()
        # We don't reoperate on the first day (or first timestep) because the release is fixed on the first day.
        if 1 in days:
            # Use the first day/step to initialize the reop values
            self.reop_storage = pd.Series(np.nan, index=range(1, self.num_days + 1))
            self.reop_storage[1] = self.storage[1]

            self.reop_release = pd.Series(np.nan, index=range(1, self.num_days + 1))
            self.reop_release[1] = self.release[1]

            self.reop_spill = pd.Series(np.nan, index=range(1, self.num_days + 1))
            self.reop_spill[1] = self.spill[1]

            self.reop_level = self.calc_level_from_storage(self.reop_storage)
            self.reop_mid_level = self.calc_mid_level_from_level(self.reop_level)

            self.reop_hydroenergy = pd.Series(np.nan, index=range(1, self.num_days + 1))

            return pownet_dispatch

        for day in days:
            # The maximum release (m3/day) based on hydropeaking.
            # Be careful with the units. The reservoir values are in m3/s.
            dispatch_t = pownet_dispatch.loc[day]
            release_t0 = self.reop_release.loc[day - 1]

            if np.isnan(self.reop_hydroenergy[day]):
                previous_hydroenergy_t = self.hydroenergy.loc[day]
            else:
                previous_hydroenergy_t = self.reop_hydroenergy.loc[day]

            # solve_release optimization is not exact, so the hydroenergy
            # can be different from calculated with the formula
            opt_hydroenergy_t = None

            # Must consider output from reservoirs located upstream in the basin
            total_inflow_t = self.inflow.loc[day] + upstream_flow.loc[day]

            storage_t0 = self.reop_storage.loc[day - 1]
            level_t0 = self.calc_level_from_storage(storage_t0)

            ##### Find hydropower from maximum and minimum releases
            ##### to compare with the dispatch

            ###### Maximum release
            # Max release is 15% more than the original release or
            # the maximum release, whichever is smaller.
            max_release_hydropeak_t = release_t0 + self.max_release * 0.15
            max_release_t = min(self.max_release, max_release_hydropeak_t)
            # Release cannot be less than the minimum environmental flow
            max_release_t = max(self.min_flow.loc[day], max_release_t)
            # Release cannot make the storage become negative
            if storage_t0 + total_inflow_t - max_release_t < 0:
                max_release_t = storage_t0 + total_inflow_t

            spill_from_max_release_t = max(
                storage_t0 + total_inflow_t - self.max_storage - max_release_t,
                0,
            )
            storage_from_max_release_t = (
                storage_t0 + total_inflow_t - max_release_t - spill_from_max_release_t
            )
            level_from_max_release_t = self.calc_level_from_storage(
                storage_from_max_release_t
            )

            mid_level_from_max_release_t = (level_t0 + level_from_max_release_t) / 2

            _, max_hydroenergy_t = self.calc_hydropower_from_mid_level(
                max_release_t, mid_level_from_max_release_t
            )

            ###### Minimum release
            min_release_hydropeak_t = release_t0 - self.max_release * 0.15
            # Minimum environmental flow
            min_env_flow_t = self.min_flow.loc[day]
            min_release_t = max(min_env_flow_t, min_release_hydropeak_t)
            # Release cannot make the storage become negative
            if storage_t0 + total_inflow_t - min_release_t < 0:
                min_release_t = storage_t0 + total_inflow_t

            spill_from_min_release_t = max(
                storage_t0 + total_inflow_t - self.max_storage - min_release_t,
                0,
            )
            storage_from_min_release_t = (
                storage_t0 + total_inflow_t - min_release_t - spill_from_min_release_t
            )
            level_from_min_release_t = self.calc_level_from_storage(
                storage_from_min_release_t
            )
            mid_level_from_min_release_t = (level_t0 + level_from_min_release_t) / 2
            _, min_hydroenergy_t = self.calc_hydropower_from_mid_level(
                min_release_t, mid_level_from_min_release_t
            )

            ##### Find the amount of release to produce the same dispatch

            ###### Reoperation
            """ Note that we cannot use release, spill, storage from the original
            because hydropower is a function of the release and storage from the previous day.
            The operations have undoubtedly changed.
            """
            tolerance = 1  # 0.01 * max_hydroenergy_t
            # Case 1b: If dispatch is equal to max hydroenergy, then no need to reoperate
            if math.isclose(dispatch_t, max_hydroenergy_t, abs_tol=tolerance):
                self.reop_release.loc[day] = max_release_t
                self.reop_spill.loc[day] = spill_from_max_release_t
                self.reop_storage[day] = storage_from_max_release_t
                self.reop_level[day] = level_from_max_release_t
                self.reop_hydroenergy.loc[day] = max_hydroenergy_t
                return pownet_dispatch

            # Case 2b: If dispatch is equal to min hydroenergy, then no need to reoperate
            elif math.isclose(dispatch_t, min_hydroenergy_t, abs_tol=tolerance):
                self.reop_release.loc[day] = min_release_t
                self.reop_spill.loc[day] = spill_from_min_release_t
                self.reop_storage.loc[day] = storage_from_min_release_t
                self.reop_level[day] = level_from_min_release_t
                self.reop_hydroenergy.loc[day] = min_hydroenergy_t
                return pownet_dispatch

            # If the dispatch_t is less than the min_hydroenergy_t,
            # then use min_release_t but set new_hydroenergy_t to dispatch_t.
            # This simulates PowNet using less hydroenergy than available hydroenergy.
            elif dispatch_t < min_hydroenergy_t:
                self.reop_release.loc[day] = min_release_t
                self.reop_spill.loc[day] = spill_from_min_release_t
                self.reop_storage.loc[day] = storage_from_min_release_t
                self.reop_level[day] = level_from_min_release_t
                self.reop_hydroenergy.loc[day] = min_hydroenergy_t
                return pownet_dispatch

            # Case 1a: If dispatch is equal to original hydroenergy, then set release to max release
            # to make more hydroenergy available.
            elif math.isclose(dispatch_t, previous_hydroenergy_t, abs_tol=tolerance):
                release_t = max_release_t
                spill_t = max(
                    storage_t0 + total_inflow_t - self.max_storage - release_t,
                    0,
                )

            # Case 2a: If dispatch is less than the original hydroenergy, then
            # set release to dispatch to save water.
            elif dispatch_t < previous_hydroenergy_t:
                (
                    release_t,
                    spill_t,
                    opt_storage,
                    opt_level,
                    opt_hydroenergy_t,
                    z_t,
                    opt_hydropower,
                ) = solve_release_from_dispatch(
                    dispatch=dispatch_t,
                    turbine_factor=self.turbine_factor,
                    max_head=self.max_head,
                    max_level=self.max_level,
                    min_level=self.min_level,
                    level_t0=level_t0,
                    storage_max=self.max_storage,
                    storage_t0=storage_t0,
                    inflow=total_inflow_t,
                    min_release=min_release_t,
                    max_release=max_release_t,
                    max_generation=self.max_generation,
                    res_name=self.name,
                )

            # # The reservoir may have been reoperated such that
            # # the current timestep has less water than prior to reoperation.
            # # If dispatch is less than the min hydroenergy, then
            # # set release to min release.
            # elif dispatch_t < min_hydroenergy_t:
            #     release_t = min_release_t
            #     spill_t = max(
            #         storage_t0 + total_inflow_t - self.max_storage - release_t,
            #         0,
            #     )

            # Catch any other cases.
            else:
                raise ValueError(
                    f"Unknown case: {dispatch_t} vs. {previous_hydroenergy_t}"
                )

            # Calculate the storage and level from the release and spill
            storage_t = storage_t0 + total_inflow_t - release_t - spill_t
            level_t = self.calc_level_from_storage(storage_t)
            mid_level_t = (level_t + level_t0) / 2

            _, new_hydroenergy_t = self.calc_hydropower_from_mid_level(
                release_t, mid_level_t
            )

            if opt_hydroenergy_t:
                if abs(new_hydroenergy_t - opt_hydroenergy_t) / opt_hydroenergy_t < 0.3:
                    new_hydroenergy_t = opt_hydroenergy_t
                else:
                    raise ValueError("Hydropower is not close to the optimized value.")

            # Update the reoperation values
            self.reop_release.loc[day] = release_t
            self.reop_spill.loc[day] = spill_t
            self.reop_storage.loc[day] = storage_t
            self.reop_level[day] = level_t
            self.reop_hydroenergy.loc[day] = new_hydroenergy_t

        return new_hydroenergy_t


class Basin:
    def __init__(
        self,
        model_name: str,
        basin: str,
        num_days: int,
    ) -> None:
        """
        This class is a collection of Reservoirs on a basin.
        """

        self.model_name: str = model_name
        self.basin: str = basin
        self.num_days: int = num_days

<<<<<<< HEAD
=======
        # List of reservoir names in the basin
        self.reservoirs: list[Reservoir] = []

        # Map cascade level to its list of reservoir names {cascade_lvl: [name1, name2]}
        self.map_cascade: dict[int, list[str]] = None

        # Largest cascade level in the basin
        self.max_cascade: int = None

        # Hydropower from each reservoir in the basin
        self.basin_hydropower: pd.DataFrame = None

    def initialize(self) -> None:
>>>>>>> efda6212
        # User must specify reservoirs and their parameters in a CSV file
        res_df = pd.read_csv(
            os.path.join(get_model_dir(), self.model_name, "reservoir.csv")
        )
        # Filter reservoirs by basin
        res_df = res_df[res_df["basin"] == self.basin]
        self.reservoir_names = res_df["name"].tolist()

        # Largest cascade level in the basin
        # Cascade level starts from 0 (most upstream)
        self.max_cascade = res_df["cascade_level"].max()
        if self.basin not in res_df.basin.unique():
            raise ValueError("Basin not found. Check basin name.")

<<<<<<< HEAD
        # Map cascade level to its list of reservoir names {cascade_lvl: [name1, name2]}
        sub_df = res_df[["cascade_level", "name"]]
        self.map_cascade = sub_df.groupby("cascade_level")["name"].apply(list).to_dict()

        # Each column represents outflow from reservoirs at the previous cascade level
        # Ending index has +2 because
        # (+1) Python indexing starts at 1 and
        # (+1) Placement for outflow from the last cascade level
        self.upstream_flow = pd.DataFrame(
            0, columns=range(self.max_cascade + 2), index=range(1, self.num_days + 1)
        )

        # Dict of reservoir objects based on their cascasde level
        # {cascade_level: [Reservoir1, Reservoir2]}
        self.reservoirs: dict[int, Reservoir] = {
            i: [] for i in range(self.max_cascade + 1)
        }
=======
        # Map cascade level to its list of reservoirs
        # will help track outflows from upstream reservoirs
        sub_df = res_df[["cascade_level", "name"]]
        self.map_cascade = sub_df.groupby("cascade_level")["name"].apply(list).to_dict()

        # Initialize hydropower dataframe with columns as reservoirs
        self.basin_hydropower = pd.DataFrame()

        # Initialize the upstream flow for each cascade level
        # Each column represents outflow from reservoirs at the previous cascade level
        upstream_flow = pd.DataFrame(
            0, columns=range(self.max_cascade + 1), index=range(self.num_days)
        )

        for cas_lvl in range(self.max_cascade + 1):
            res_names = self.map_cascade[cas_lvl]
            for res_name in res_names:
                res = Reservoir(
                    model_name=self.model_name,
                    reservoir_name=res_name,
                    num_days=self.num_days,
                )
                res.initialize(upstream_flow=upstream_flow.loc[:, cas_lvl])
                res.simulate()
                # Update upstream flow for the next cascade level
                upstream_flow.loc[:, cas_lvl] += res.release + res.spill

                # Hydroenergy is in MW-day
                self.basin_hydropower[res.name] = res.hydroenergy

            # The outflow from this reservoir is the inflow
            # to the downstream. Hence, add 1 to the cascade level.
            upstream_flow.loc[:, cas_lvl + 1] += res.release + res.spill
>>>>>>> efda6212

        # Timeseries of hydropower by each reservoir
        self.basin_hydropower: pd.DataFrame = None

    def initialize(self) -> None:
        # Initialize hydropower dataframe with columns as reservoirs
        self.basin_hydropower = pd.DataFrame()
        # Initialize the upstream flow for each cascade level
        for cas_lvl in range(self.max_cascade + 1):
            res_names = self.map_cascade[cas_lvl]
            for res_name in res_names:
                res = Reservoir(
                    model_name=self.model_name,
                    reservoir_name=res_name,
                    num_days=self.num_days,
                    upstream_flow=self.upstream_flow.loc[:, cas_lvl],
                )
                res.initialize()
                self.reservoirs[cas_lvl].append(res)
                # The outflow from this reservoir is the inflow
                # to the downstream. Hence, add 1 to the cascade level.
                self.upstream_flow.loc[:, cas_lvl + 1] = (
                    self.upstream_flow.loc[:, cas_lvl + 1] + res.release + res.spill
                )
                # Hydroenergy is in MW-day
                self.basin_hydropower[res.name] = res.hydroenergy

    def export_hydropower_csv(self, timestep: str) -> None:
        """Export the hydropower values as an input for the power system model.
        The timestep parameter can be either 'daily' or 'hourly'.
        """
        csv_name = f"pownet_hydropower.csv"
        input_folder = os.path.join(get_model_dir(), self.model_name, csv_name)
        if timestep == "daily":
            self.basin_hydropower.to_csv(input_folder, index=False)
            return
        elif timestep == "hourly":
            # Repeat the hydropower values for each hour of the day
            df = self.basin_hydropower.loc[
                self.basin_hydropower.index.repeat(24)
            ].reset_index(drop=True)

            # Divide the hydropower by 24 to get the hourly values
            df = df / 24
            df.to_csv(input_folder, index=False)
            return
        else:
            raise ValueError("Unknown timestep")

    def get_basin_hydropower(self, timestep) -> pd.DataFrame:
        """Return a dataframe of hydropower by each reservoir."""
        if timestep == "daily":
            return self.basin_hydropower
        elif timestep == "hourly":
            # Repeat the hydropower values for each hour of the day
            df = self.basin_hydropower.loc[
                self.basin_hydropower.index.repeat(24)
            ].reset_index(drop=True)
            df = df / 24
            return df
        else:
            raise ValueError("Unknown timestep")


class ReservoirOperator:
    def __init__(
        self,
        model_name: str,
        num_days: int,
    ) -> None:
        """A class that manages the operation of multiple basins."""
        self.model_name: str = model_name
        self.num_days: int = num_days

        self.basin_names: list[str] = (
            pd.read_csv(
                os.path.join(get_model_dir(), model_name, "reservoir.csv"), header=0
            )["basin"]
            .unique()
            .tolist()
        )

        self.basins: list[Basin] = [
            Basin(model_name, basin, num_days) for basin in self.basin_names
        ]

        # Store the hydropower timeseries
        self.hydropower: pd.DataFrame = None

        # Get a list of reservoir names in the system
        self.reservoir_names = []
        for basin in self.basins:
            for name in basin.reservoir_names:
                if name in basin.reservoir_names:
                    self.reservoir_names.append(name)

    def simulate(self):
        self.hydropower = pd.DataFrame()
        for basin in self.basins:
            basin.initialize()
            self.hydropower = pd.concat(
                [self.hydropower, basin.get_basin_hydropower(timestep="daily")],
                axis=1,
            )

    def reoperate_basins(self, pownet_dispatch: pd.DataFrame) -> pd.DataFrame:
        """Reoperate the reservoirs based on the daily dispatch of the power system model.
        Note that we don't reoperate on the first day of the simulation period.
        """
        days = pownet_dispatch.index.to_list()
        new_hydroenergy = pd.DataFrame(np.nan, index=days, columns=self.reservoir_names)

        for basin in self.basins:
            # Initialize the upstream flow for each cascade
            # Add 2 to the max cascade level because the last column is for the outflow
            # from the last cascade level. Also, Python indexing excludes the last element.
            upstream_flow = pd.DataFrame(
                0, index=days, columns=range(basin.max_cascade + 2)
            )
            # Loop in order of cascade level
            for cas_lvl in range(basin.max_cascade + 1):
                for res in basin.reservoirs[cas_lvl]:
                    res_dispatch = pownet_dispatch[res.name]
                    res_hydroenergy = res.reoperate(
                        res_dispatch, upstream_flow.loc[:, cas_lvl]
                    )
                    # Update upstream_flow for the next cascade level
                    upstream_flow.loc[:, cas_lvl + 1] = (
                        upstream_flow.loc[:, cas_lvl + 1]
                        + res.reop_release[days]
                        + res.reop_spill[days]
                    )

                    if isinstance(res_hydroenergy, float):
                        new_hydroenergy.loc[days, res.name] = res_hydroenergy
                    elif isinstance(res_hydroenergy, pd.Series):
                        new_hydroenergy.loc[days, res.name] = res_hydroenergy.values

        return new_hydroenergy

    def get_hydropower(self) -> pd.DataFrame:
        return self.hydropower

    def export_hydropower_csv(self, timestep: str) -> None:
        csv_name = f"pownet_hydropower.csv"
        input_folder = os.path.join(get_model_dir(), self.model_name, csv_name)

        self.hydro_timestep = timestep

        if timestep == "daily":
            self.hydropower.to_csv(input_folder, index=False)
            return
        elif timestep == "hourly":
            # Repeat the hydropower values for each hour of the day
            df = self.hydropower.loc[self.hydropower.index.repeat(24)].reset_index(
                drop=True
            )
            df = df / 24
            df.to_csv(input_folder, index=False)
            return
        else:
            raise ValueError("Unknown timestep")

    def get_plots(self):
        """Plot daily storage, release, and spill of each reservoir."""
        for basin in self.basins:
            reservoirs = [
                res for res_lists in basin.reservoirs.values() for res in res_lists
            ]
            for res in reservoirs:
                fig, ax = plt.subplots()
                ax.plot(res.release, label="Release (m3/day)")
                ax.plot(res.total_inflow, label="Inflow (m3/day)")
                ax.plot(res.spill, label="Spill (m3/day)", linestyle="dotted")
                ax.plot(
                    res.release + res.spill,
                    label="Outflow (m3/day)",
                    linestyle="dotted",
                )
                ax.set_xlabel("Day")
                ax.set_ylabel("Flow rate (m3/day)")
                ax.set_title(res.name)

                ax2 = ax.twinx()
                ax2.plot(res.storage, label="Storage (m3)", color="k", linewidth=1)
                ax2.plot(
                    res.target_storage,
                    label="Target Storage (m3)",
                    linestyle="--",
                    color="k",
                    linewidth=5,
                    alpha=0.5,
                )
                ax2.set_ylabel("Storage (m3)")
                fig.legend()
                plt.show()

<<<<<<< HEAD
=======
    def reoperate_basins(self, pownet_dispatch: pd.DataFrame) -> pd.DataFrame:
        """Reoperate the reservoirs based on the daily dispatch of the power system model.
        Note that we don't reoperate on the first day of the simulation period.
        """
        # Get a list of all reservoirs
        reservoirs = []
        for basin in self.basins:
            for res in basin.reservoirs:
                reservoirs.append(res.name)

        days = pownet_dispatch.index.to_list()
        new_hydroenergy = pd.DataFrame(np.nan, index=days, columns=reservoirs)

        for basin in self.basins:
            upstream_flow = pd.DataFrame(
                np.zeros, index=days, columns=range(basin.max_cascade + 1)
            )
            for res in basin.reservoirs:
                res_dispatch = pownet_dispatch[res.name]
                res_hydroenergy = res.reoperate(res_dispatch, upstream_flow)
                if isinstance(res_hydroenergy, float):
                    new_hydroenergy.loc[days, res.name] = res_hydroenergy
                elif isinstance(res_hydroenergy, pd.Series):
                    new_hydroenergy.loc[days, res.name] = res_hydroenergy.values
                else:
                    raise ValueError(f"Unknown type {type(res_hydroenergy)}")

                upstream_flow.loc[:, res.cascade_level + 1] = (
                    res.reop_release[days] + res.reop_spill[days]
                )

        return new_hydroenergy

>>>>>>> efda6212

if __name__ == "__main__":
    # Test the Reservoir class
    model_name = "dummy_hydro"

    # Test the ReservoirOperator class
    res_operator = ReservoirOperator(model_name, num_days=365)
    res_operator.simulate()
    res_operator.get_plots()<|MERGE_RESOLUTION|>--- conflicted
+++ resolved
@@ -7,14 +7,10 @@
 import numpy as np
 
 from pownet.folder_sys import get_model_dir
-<<<<<<< HEAD
 from pownet.reservoir.solve_release import (
     solve_release_from_dispatch,
     solve_release_from_storage,
 )
-=======
-from pownet.reservoir.solve_release import solve_release_from_dispatch
->>>>>>> efda6212
 
 
 def adjust_hydropeaking(
@@ -27,6 +23,9 @@
     Adjust the release to consider hydropeaking and minimum environmental flow.
     The change in release is limited to 15% of the maximum release.
     Also, the release cannot be lower than the minimum release or higher than the maximum release.
+
+    * t0 denotes the previous day or timestep.
+
 
     * t0 denotes the previous day or timestep.
 
@@ -50,6 +49,7 @@
 
 class Reservoir:
     """This class simulates a reservoir."""
+    """This class simulates a reservoir."""
 
     def __init__(
         self,
@@ -93,7 +93,6 @@
         # turbine efficiency
         self.turbine_factor: float = reservoir_params["turbine_factor"]
 
-<<<<<<< HEAD
         # Inflow is in m3/day
         self.inflow = pd.read_csv(
             os.path.join(get_model_dir(), self.model_name, "inflow.csv")
@@ -130,17 +129,6 @@
         self.mean_annual_flow = self.mean_annual_flow[self.name]
         # Index starts from 1
         self.mean_annual_flow.index += 1
-=======
-        # Timeseries data
-        self.inflow: pd.Series = None  # in m3/day
-
-        # Upstream flow is in m3/day. Each column represents cascase level
-        self.upstream_flow: pd.DataFrame = None
-
-        # Total inflow is the sum of the inflow and upstream flow
-        self.total_inflow: pd.Series = None  # in m3/day
-        self.mean_annual_flow: pd.Series = None  # in m3/day
->>>>>>> efda6212
 
         # Values to be calculated
         self.level: pd.Series = None  # in meters
@@ -154,19 +142,8 @@
         self.hydropower: pd.Series = None  # in MW
 
         # These policies are calculated based on the min_day and max_day
-<<<<<<< HEAD
         self.target_level: pd.Series = None  # in meters
         self.target_storage: pd.Series = None  # in m3
-=======
-        self.target_level: list[float] = None  # in meters
-        self.target_storage: list[float] = None  # in m3
-
-        # Gurobi-related attributes
-        self.model: gp.model = None
-        self.release_vars: gp.tupledict[str, gp.Var] = None
-        self.storage_vars: gp.tupledict[str, gp.Var] = None
-        self.spill_vars: gp.tupledict[str, gp.Var] = None
->>>>>>> efda6212
 
         # Reoperation values
         self.reop_storage: pd.Series = None
@@ -277,215 +254,9 @@
                 )
             )
 
-<<<<<<< HEAD
         # Convert to pd.Series
         self.target_level = pd.Series(
             self.target_level, index=range(1, self.num_days + 1)
-=======
-    def _calc_min_environmental_flow(
-        self,
-        inflow: float,
-        mean_annual_flow: float,
-    ) -> float:
-        """The minimum environmental flow a relative value based on
-        the mean annual flow and the inflow.
-        There are three cases:
-
-        1) If the inflow is less than 40% of the mean annual flow,
-        the minimum flow is 60% of the inflow.
-
-        2) If the inflow is greater than 80% of the mean annual flow,
-        the minimum flow is 30% of the inflow.
-
-        3) Otherwise, the minimum flow is 45% of the inflow.
-        """
-        # Also need to ensure that the minimum environmental flow is less than the maximum release
-        if inflow <= 0.4 * mean_annual_flow:
-            return min(0.6 * inflow, self.max_release)
-        elif inflow > 0.8 * mean_annual_flow:
-            return min(0.3 * inflow, self.max_release)
-        else:
-            return min(0.45 * inflow, self.max_release)
-
-    def calc_min_flow(self) -> None:
-        """Find the minimum environmental flow for each day."""
-        self.min_flow = pd.Series(np.nan, index=self.inflow.index)
-        for day in range(self.num_days):
-            self.min_flow[day] = self._calc_min_environmental_flow(
-                self.inflow[day], self.mean_annual_flow[day]
-            )
-
-    def calc_targets(self) -> None:
-        """Simulate hydropower operation while considering the target levels."""
-        # Calculate the minimum environmental flow
-        self.calc_min_flow()
-        # Calculate the target storage and level
-        self.calc_target_storage()
-
-    def build_model(self, start_day: int) -> None:
-        """Build an optimization problem to find the optimal release from the reservoir.
-        The objective is to minimize the storage deviation from the target storage with L1 norm.
-        Also need to minimize the amount of spill.
-        """
-        self.start_day = start_day
-        self.model = gp.Model(f"{self.name}")
-        self.model.setParam("OutputFlag", 0)
-
-        # Create the decision variables
-        self.release_vars = self.model.addVars(
-            range(start_day, self.num_days), lb=0, ub=self.max_release, name="release"
-        )
-        self.spill_vars = self.model.addVars(
-            range(start_day, self.num_days), lb=0, name="spill"
-        )
-        self.storage_vars = self.model.addVars(
-            range(start_day, self.num_days), lb=0, ub=self.max_storage, name="storage"
-        )
-
-        """
-        We want to minimize the L1 norm of the storage deviation from the target storage.
-        This requires refolution of the following optimization problem:
-
-        min | target_storage - storage |
-
-        We can rewrite this as:
-
-        min sum_{day} sbar[day]
-        s.t.
-        - sbar[day] <= target_storage[day] - storage[day] <= sbar[day]
-
-        """
-        sbar = self.model.addVars(range(start_day, self.num_days), lb=0, name="sbar")
-
-        """
-        When using max/min as a function, we need to use gp.max_ and gp.min_
-        see https://support.gurobi.com/hc/en-us/community/posts/360078185112-gurobipy-Model-addGenConstrMin-Invalid-data-in-vars-array
-
-        spills[day] = max(0, total_inflow[day] + storage[day] - max_storage - release[day])
-        spills[day] = gp.max_(0, spill_bar[day])
-
-        with
-        spill_bar[day] = total_inflow[day] + storage[day] - max_storage - release[day]
-        """
-
-        spill_bar = self.model.addVars(
-            range(start_day, self.num_days),
-            lb=-gp.GRB.INFINITY,
-            name="spill_bar",
-        )
-
-        # Create the objective function
-        self.model.setObjective(
-            gp.quicksum(sbar[day] for day in range(start_day, self.num_days)),
-            sense=gp.GRB.MINIMIZE,
-        )
-
-        # Lower and upper bounds for the storage deviation are defined by sbar
-        self.model.addConstrs(
-            (
-                -1 * sbar[day] <= self.target_storage[day] - self.storage_vars[day]
-                for day in range(start_day, self.num_days)
-            ),
-            name="c_min_sbar",
-        )
-        self.model.addConstrs(
-            (
-                self.target_storage[day] - self.storage_vars[day] <= sbar[day]
-                for day in range(start_day, self.num_days)
-            ),
-            name="c_max_sbar",
-        )
-        # Maximum and minimum release
-        self.model.addConstrs(
-            (
-                self.release_vars[day] >= self.min_flow[day]
-                for day in range(start_day, self.num_days)
-            ),
-            name="c_min_release",
-        )
-        self.model.addConstrs(
-            (
-                self.release_vars[day] <= self.max_release
-                for day in range(start_day, self.num_days)
-            ),
-            name="c_max_release",
-        )
-        # Spill
-        self.model.addConstrs(
-            (
-                self.spill_vars[day] == gp.max_(0, spill_bar[day])
-                for day in range(start_day, self.num_days)
-            ),
-            name="c_spill",
-        )
-        # Define spill_bar
-        self.model.addConstrs(
-            (
-                spill_bar[day]
-                == self.total_inflow.iloc[day]
-                + self.storage_vars[day - 1]
-                - self.max_storage
-                - self.release_vars[day]
-                for day in range(start_day + 1, self.num_days)
-            ),
-            name="c_define_spill_bar",
-        )
-
-        # Storage constraint
-        self.model.addConstrs(
-            (
-                self.storage_vars[day]
-                == self.storage_vars[day - 1]
-                + self.total_inflow.iloc[day]
-                - self.release_vars[day]
-                - self.spill_vars[day]
-                for day in range(start_day + 1, self.num_days)
-            ),
-            name="c_storage",
-        )
-
-        # # Define initial spill_bar
-        # self.model.addConstr(
-        #     spill_bar[start_day]
-        #     == self.total_inflow.iloc[start_day]
-        #     + self.storage_vars[start_day]
-        #     - self.max_storage
-        #     - self.release_vars[start_day],
-        #     name="c_initial_spill_bar",
-        # )
-
-        # Define the initial condition for the storage
-        self.model.addConstr(
-            (
-                self.storage_vars[start_day]
-                == self.target_storage[start_day]
-                + self.total_inflow.iloc[start_day]
-                - self.release_vars[start_day]
-                - self.spill_vars[start_day]
-            ),
-            name="c_initial_storage",
-        )
-
-    def solve_for_optimal_release(self) -> None:
-        # Solve the optimization problem
-        self.model.optimize()
-
-        # Check the status of the optimization
-        if self.model.status == gp.GRB.INFEASIBLE:
-            # Export IIS file if the problem is infeasible
-            self.model.computeIIS()
-            self.model.write("reservoir.ilp")
-            raise Exception(f"Reservoir model is infeasible: {self.name}")
-
-        # Extract the results
-        self.release = pd.Series(
-            [self.release_vars[day].x for day in range(self.start_day, self.num_days)],
-            index=range(self.start_day, self.num_days),
-        )
-        self.spill = pd.Series(
-            [self.spill_vars[day].x for day in range(self.start_day, self.num_days)],
-            index=range(self.start_day, self.num_days),
->>>>>>> efda6212
         )
         self.target_storage = pd.Series(
             self.target_storage, index=range(1, self.num_days + 1)
@@ -539,6 +310,10 @@
         density = 998  # kg/m3
         g = 9.81  # m/s2
 
+        # Define constants
+        density = 998  # kg/m3
+        g = 9.81  # m/s2
+
         # The head (d) is adjusted to max_head
         # by scaling water level with respect to max_level.
         head = self.max_head - (self.max_level - mid_level)
@@ -554,6 +329,7 @@
         # Any unused water is not routed through the turbine.
         hydropower = np.minimum(hydropower, self.max_generation)
 
+
         # Convert to MW-day (energy)
         hydroenergy = hydropower * 24
 
@@ -562,6 +338,7 @@
     def reoperate(
         self,
         pownet_dispatch: pd.DataFrame,
+        upstream_flow: pd.Series,
         upstream_flow: pd.Series,
     ) -> pd.DataFrame:
         """Reoperate the reservoir based on the daily dispatch of the power system model.
@@ -613,6 +390,8 @@
             # can be different from calculated with the formula
             opt_hydroenergy_t = None
 
+            # Must consider output from reservoirs located upstream in the basin
+            total_inflow_t = self.inflow.loc[day] + upstream_flow.loc[day]
             # Must consider output from reservoirs located upstream in the basin
             total_inflow_t = self.inflow.loc[day] + upstream_flow.loc[day]
 
@@ -731,6 +510,7 @@
                     opt_hydroenergy_t,
                     z_t,
                     opt_hydropower,
+                ) = solve_release_from_dispatch(
                 ) = solve_release_from_dispatch(
                     dispatch=dispatch_t,
                     turbine_factor=self.turbine_factor,
@@ -800,30 +580,19 @@
         This class is a collection of Reservoirs on a basin.
         """
 
+        """
+        This class is a collection of Reservoirs on a basin.
+        """
+
         self.model_name: str = model_name
         self.basin: str = basin
         self.num_days: int = num_days
 
-<<<<<<< HEAD
-=======
-        # List of reservoir names in the basin
-        self.reservoirs: list[Reservoir] = []
-
-        # Map cascade level to its list of reservoir names {cascade_lvl: [name1, name2]}
-        self.map_cascade: dict[int, list[str]] = None
-
-        # Largest cascade level in the basin
-        self.max_cascade: int = None
-
-        # Hydropower from each reservoir in the basin
-        self.basin_hydropower: pd.DataFrame = None
-
-    def initialize(self) -> None:
->>>>>>> efda6212
         # User must specify reservoirs and their parameters in a CSV file
         res_df = pd.read_csv(
             os.path.join(get_model_dir(), self.model_name, "reservoir.csv")
         )
+        # Filter reservoirs by basin
         # Filter reservoirs by basin
         res_df = res_df[res_df["basin"] == self.basin]
         self.reservoir_names = res_df["name"].tolist()
@@ -834,7 +603,6 @@
         if self.basin not in res_df.basin.unique():
             raise ValueError("Basin not found. Check basin name.")
 
-<<<<<<< HEAD
         # Map cascade level to its list of reservoir names {cascade_lvl: [name1, name2]}
         sub_df = res_df[["cascade_level", "name"]]
         self.map_cascade = sub_df.groupby("cascade_level")["name"].apply(list).to_dict()
@@ -852,41 +620,6 @@
         self.reservoirs: dict[int, Reservoir] = {
             i: [] for i in range(self.max_cascade + 1)
         }
-=======
-        # Map cascade level to its list of reservoirs
-        # will help track outflows from upstream reservoirs
-        sub_df = res_df[["cascade_level", "name"]]
-        self.map_cascade = sub_df.groupby("cascade_level")["name"].apply(list).to_dict()
-
-        # Initialize hydropower dataframe with columns as reservoirs
-        self.basin_hydropower = pd.DataFrame()
-
-        # Initialize the upstream flow for each cascade level
-        # Each column represents outflow from reservoirs at the previous cascade level
-        upstream_flow = pd.DataFrame(
-            0, columns=range(self.max_cascade + 1), index=range(self.num_days)
-        )
-
-        for cas_lvl in range(self.max_cascade + 1):
-            res_names = self.map_cascade[cas_lvl]
-            for res_name in res_names:
-                res = Reservoir(
-                    model_name=self.model_name,
-                    reservoir_name=res_name,
-                    num_days=self.num_days,
-                )
-                res.initialize(upstream_flow=upstream_flow.loc[:, cas_lvl])
-                res.simulate()
-                # Update upstream flow for the next cascade level
-                upstream_flow.loc[:, cas_lvl] += res.release + res.spill
-
-                # Hydroenergy is in MW-day
-                self.basin_hydropower[res.name] = res.hydroenergy
-
-            # The outflow from this reservoir is the inflow
-            # to the downstream. Hence, add 1 to the cascade level.
-            upstream_flow.loc[:, cas_lvl + 1] += res.release + res.spill
->>>>>>> efda6212
 
         # Timeseries of hydropower by each reservoir
         self.basin_hydropower: pd.DataFrame = None
@@ -922,9 +655,12 @@
         input_folder = os.path.join(get_model_dir(), self.model_name, csv_name)
         if timestep == "daily":
             self.basin_hydropower.to_csv(input_folder, index=False)
+            self.basin_hydropower.to_csv(input_folder, index=False)
             return
         elif timestep == "hourly":
             # Repeat the hydropower values for each hour of the day
+            df = self.basin_hydropower.loc[
+                self.basin_hydropower.index.repeat(24)
             df = self.basin_hydropower.loc[
                 self.basin_hydropower.index.repeat(24)
             ].reset_index(drop=True)
@@ -937,11 +673,15 @@
             raise ValueError("Unknown timestep")
 
     def get_basin_hydropower(self, timestep) -> pd.DataFrame:
+    def get_basin_hydropower(self, timestep) -> pd.DataFrame:
         """Return a dataframe of hydropower by each reservoir."""
         if timestep == "daily":
             return self.basin_hydropower
+            return self.basin_hydropower
         elif timestep == "hourly":
             # Repeat the hydropower values for each hour of the day
+            df = self.basin_hydropower.loc[
+                self.basin_hydropower.index.repeat(24)
             df = self.basin_hydropower.loc[
                 self.basin_hydropower.index.repeat(24)
             ].reset_index(drop=True)
@@ -988,6 +728,7 @@
         for basin in self.basins:
             basin.initialize()
             self.hydropower = pd.concat(
+                [self.hydropower, basin.get_basin_hydropower(timestep="daily")],
                 [self.hydropower, basin.get_basin_hydropower(timestep="daily")],
                 axis=1,
             )
@@ -1084,42 +825,6 @@
                 fig.legend()
                 plt.show()
 
-<<<<<<< HEAD
-=======
-    def reoperate_basins(self, pownet_dispatch: pd.DataFrame) -> pd.DataFrame:
-        """Reoperate the reservoirs based on the daily dispatch of the power system model.
-        Note that we don't reoperate on the first day of the simulation period.
-        """
-        # Get a list of all reservoirs
-        reservoirs = []
-        for basin in self.basins:
-            for res in basin.reservoirs:
-                reservoirs.append(res.name)
-
-        days = pownet_dispatch.index.to_list()
-        new_hydroenergy = pd.DataFrame(np.nan, index=days, columns=reservoirs)
-
-        for basin in self.basins:
-            upstream_flow = pd.DataFrame(
-                np.zeros, index=days, columns=range(basin.max_cascade + 1)
-            )
-            for res in basin.reservoirs:
-                res_dispatch = pownet_dispatch[res.name]
-                res_hydroenergy = res.reoperate(res_dispatch, upstream_flow)
-                if isinstance(res_hydroenergy, float):
-                    new_hydroenergy.loc[days, res.name] = res_hydroenergy
-                elif isinstance(res_hydroenergy, pd.Series):
-                    new_hydroenergy.loc[days, res.name] = res_hydroenergy.values
-                else:
-                    raise ValueError(f"Unknown type {type(res_hydroenergy)}")
-
-                upstream_flow.loc[:, res.cascade_level + 1] = (
-                    res.reop_release[days] + res.reop_spill[days]
-                )
-
-        return new_hydroenergy
-
->>>>>>> efda6212
 
 if __name__ == "__main__":
     # Test the Reservoir class
