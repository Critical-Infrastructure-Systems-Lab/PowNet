--- conflicted
+++ resolved
@@ -110,7 +110,6 @@
                 self.model.write(os.path.join(
                     dirname, f"{self.model_name}_{k}.mps"))
 
-<<<<<<< HEAD
             # Solve the model with either Gurobi or HiGHs
             if self.use_gurobi:
                 self.model.optimize()
@@ -143,21 +142,6 @@
                     mps_file = os.path.join(
                         get_output_dir(),
                         f"infeasible_{self.model_name}_{self.T}_{k}_{c_time}.mps",
-=======
-            # Once the model has been optimized, first check if it is infeasible.
-            # After that, we can reoperate the reservoirs
-            self.model.optimize()
-            # In case when the model is infeasible, we generate an output file
-            # and exit the simulation. The model should always be feasible.
-            if self._check_infeasibility(k):
-                break
-
-            # Save the solution file to warmstart the next instance
-            if is_warmstart():
-                self.model.write(
-                    os.path.join(
-                        get_output_dir(), f"{self.model_name}_{self.T}_{k}.sol"
->>>>>>> eeec5fba
                     )
                     self.model.write(mps_file)
 
@@ -172,18 +156,7 @@
                         pickle.dump(system_record, f)
                     break
 
-            '''
-            TODO: Reoperate the reservoirs
-            1. Get hydropower dispatch from the model
-            2. Check if the hydropower was fully used per Koh et al. (2022)
-            '''
-            # ---- Begin reoperation of the reservoirs
-            hydro_dispatch = system_record.get_hydro_from_model(
-                self.model)
-
-            # The model has been solved to optimality, so we can record the solution.
-            # We need k to increment the hours field when building an instance of
-            # the next timestep.
+            # Need k to increment the hours field
             system_record.keep(self.model, k)
             init_conds = system_record.get_init_conds()
 
