--- conflicted
+++ resolved
@@ -14,15 +14,11 @@
     get_nodehour_flow,
     get_nodehour_sys,
 )
-<<<<<<< HEAD
-from pownet.folder_sys import get_output_dir
 import pownet.config as config
-=======
 from pownet.folder_utils import get_output_dir
 
 if TYPE_CHECKING:
     from pownet.core import SystemInput
->>>>>>> 272788f8
 
 
 def write_df(
@@ -33,10 +29,10 @@
     T: int,
 ) -> None:
     """Write a dataframe to the output folder."""
-    STEP_BY_STEP=config.get_stepbystep()
-    ONE_STEP=config.get_onestep()
-
-    if STEP_BY_STEP: 
+    STEP_BY_STEP = config.get_stepbystep()
+    ONE_STEP = config.get_onestep()
+
+    if STEP_BY_STEP:
         df.to_csv(
             os.path.join(
                 get_output_dir(),
@@ -60,6 +56,7 @@
             ),
             index=False,
         )
+
 
 def increment_hour(df: pd.DataFrame, T: int, k: int):
     df = df.copy()
@@ -229,7 +226,7 @@
         model: gp.Model | highspy.highs.Highs,
         k: int,
     ) -> None:
-        ONE_STEP=config.get_onestep()
+        ONE_STEP = config.get_onestep()
         if isinstance(model, gp.Model):
             results = self._get_sol_from_gurobi(model)
             self.objvals.append(model.objVal)
@@ -324,15 +321,17 @@
             else:
                 self.runtimes.append(model.runtime)
         elif isinstance(model, highspy.highs.Highs):
-            if k == 0 or  ONE_STEP:
+            if k == 0 or ONE_STEP:
                 self.runtimes = [model.getRunTime()]
             else:
                 self.runtimes.append(model.getRunTime())
-        
+
         self.init_conds = self.get_init_conds()
         self.init_conds_df: pd.DataFrame = None
-        self.init_conds_df=pd.DataFrame(self.init_conds.items(), columns=['Variable', 'Value'])
-        
+        self.init_conds_df = pd.DataFrame(
+            self.init_conds.items(), columns=["Variable", "Value"]
+        )
+
     def get_init_conds(self) -> dict[str, dict]:
         return {
             "initial_p": self.current_p,
@@ -368,16 +367,32 @@
 
     def to_csv(self) -> None:
         write_df(
-            self.var_node_t, output_name="node_variables", model_name=self.model_name,simulated_day=self.simulated_day+1,T=self.T
+            self.var_node_t,
+            output_name="node_variables",
+            model_name=self.model_name,
+            simulated_day=self.simulated_day + 1,
+            T=self.T,
         )
         write_df(
-            self.var_flow, output_name="flow_variables", model_name=self.model_name,simulated_day=self.simulated_day+1,T=self.T
+            self.var_flow,
+            output_name="flow_variables",
+            model_name=self.model_name,
+            simulated_day=self.simulated_day + 1,
+            T=self.T,
         )
         write_df(
-            self.var_syswide, output_name="system_variables", model_name=self.model_name,simulated_day=self.simulated_day+1,T=self.T
-        ) 
+            self.var_syswide,
+            output_name="system_variables",
+            model_name=self.model_name,
+            simulated_day=self.simulated_day + 1,
+            T=self.T,
+        )
         write_df(
-            self.init_conds_df, output_name="initial_conditions",model_name=self.model_name,simulated_day=self.simulated_day+1,T=self.T
+            self.init_conds_df,
+            output_name="initial_conditions",
+            model_name=self.model_name,
+            simulated_day=self.simulated_day + 1,
+            T=self.T,
         )
 
         objvals = pd.DataFrame({"objval": self.objvals})
@@ -385,7 +400,7 @@
             objvals,
             output_name="objvals",
             model_name=self.model_name,
-            simulated_day=self.simulated_day+1,
+            simulated_day=self.simulated_day + 1,
             T=self.T,
         )
 
